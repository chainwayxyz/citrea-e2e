mod bitcoin;
mod docker;
mod test;
mod test_case;
mod utils;

use std::{
    fmt::{self, Debug},
    path::PathBuf,
};

pub use bitcoin::BitcoinConfig;
pub use docker::DockerConfig;
use serde::Serialize;
pub use test::TestConfig;
pub use test_case::{TestCaseConfig, TestCaseDockerConfig, TestCaseEnv};
pub use utils::config_to_file;

pub use crate::citrea_config::{
    batch_prover::{BatchProverConfig, ProverGuestRunConfig},
    bitcoin::BitcoinServiceConfig,
    light_client_prover::LightClientProverConfig,
    rollup::{RollupConfig, RollupPublicKeys, RpcConfig, RunnerConfig, StorageConfig},
    sequencer::{SequencerConfig, SequencerMempoolConfig},
};
use crate::{log_provider::LogPathProvider, node::NodeKind, Result};

#[derive(Clone, Debug, Default)]
pub enum DaLayer {
    #[default]
    Bitcoin,
    MockDa,
}

impl fmt::Display for DaLayer {
    // This trait requires `fmt` with this exact signature.
    fn fmt(&self, f: &mut fmt::Formatter) -> fmt::Result {
        match self {
            DaLayer::Bitcoin => write!(f, "bitcoin"),
            DaLayer::MockDa => write!(f, "mock"),
        }
    }
}

<<<<<<< HEAD
#[derive(Clone, Debug)]
pub struct BaseNodeConfig {
    pub dir: PathBuf,
    pub env: Vec<(&'static str, &'static str)>,
    pub da_layer: DaLayer,
    pub docker_image: Option<String>,
}

#[derive(Clone, Debug)]
pub struct FullL2NodeConfig<T>
where
    T: Serialize,
{
    pub base: BaseNodeConfig,
    pub node: T,
    pub rollup: RollupConfig,
    kind: NodeKind,
=======
#[derive(Clone, Debug, Default, Copy)]
pub enum CitreaMode {
    #[default]
    Dev,
    DevAllForks,
}

impl fmt::Display for CitreaMode {
    // This trait requires `fmt` with this exact signature.
    fn fmt(&self, f: &mut fmt::Formatter) -> fmt::Result {
        match self {
            CitreaMode::Dev => write!(f, "dev"),
            CitreaMode::DevAllForks => write!(f, "dev-all-forks"),
        }
    }
}

#[derive(Clone, Debug, Default)]
pub struct FullL2NodeConfig<T> {
    pub node: T,
    pub rollup: RollupConfig,
    pub docker_image: Option<String>,
    pub dir: PathBuf,
    pub env: Vec<(&'static str, &'static str)>,
    pub da_layer: Option<DaLayer>,
    pub mode: CitreaMode,
>>>>>>> 928f6817
}

impl<T> FullL2NodeConfig<T>
where
    T: Clone + Serialize + Debug + Send + Sync,
{
    pub fn new(
        kind: NodeKind,
        node: T,
        rollup: RollupConfig,
        docker_image: Option<String>,
        dir: PathBuf,
        env: Vec<(&'static str, &'static str)>,
        mode: CitreaMode,
    ) -> Result<Self> {
        let base = BaseNodeConfig {
            dir: dir.clone(),
            env,
            da_layer: DaLayer::Bitcoin,
            docker_image,
        };

        let conf = Self {
            base,
            node,
            rollup,
<<<<<<< HEAD
            kind,
=======
            docker_image,
            dir,
            env,
            da_layer: None,
            mode,
>>>>>>> 928f6817
        };

        // Write configs to files
        if let Some(config) = conf.node_config() {
            let config_path = dir.join(format!("{}_config.toml", conf.kind));
            config_to_file(config, &config_path)?;
        }

        let rollup_path = dir.join(format!("{}_rollup_config.toml", conf.kind));
        config_to_file(&conf.rollup, &rollup_path)?;

        Ok(conf)
    }
}

pub type FullSequencerConfig = FullL2NodeConfig<SequencerConfig>;
pub type FullBatchProverConfig = FullL2NodeConfig<BatchProverConfig>;
pub type FullLightClientProverConfig = FullL2NodeConfig<LightClientProverConfig>;

#[derive(Serialize, Clone, Debug)]
pub struct EmptyConfig;

pub type FullFullNodeConfig = FullL2NodeConfig<EmptyConfig>;

impl<T> FullL2NodeConfig<T>
where
    T: Clone + Serialize + Debug + Send + Sync,
{
    pub fn dir(&self) -> &PathBuf {
        &self.base.dir
    }

    pub fn set_dir(&mut self, new_dir: PathBuf) {
        self.base.dir = new_dir
    }

    pub fn rpc_bind_host(&self) -> &str {
        &self.rollup.rpc.bind_host
    }

    pub fn rpc_bind_port(&self) -> u16 {
        self.rollup.rpc.bind_port
    }

    pub fn env(&self) -> Vec<(&'static str, &'static str)> {
        self.base.env.clone()
    }

    pub fn kind(&self) -> NodeKind {
        self.kind
    }

    pub fn node_config(&self) -> Option<&T> {
        if std::mem::size_of::<T>() == 0 {
            None
        } else {
            Some(&self.node)
        }
    }
    pub fn rollup_config(&self) -> &RollupConfig {
        &self.rollup
    }

    // Get node config path argument and path.
    // Not required for `full-node`
    pub fn get_node_config_args(&self) -> Option<Vec<String>> {
        let dir = self.dir();
        let kind = self.kind();
        self.node_config().map(|_| {
            let config_path = dir.join(format!("{kind}_config.toml"));
            let node_kind_str = kind.to_string();
            vec![
                format!("--{node_kind_str}"),
                config_path.display().to_string(),
            ]
        })
    }

    // Get rollup config path argument and path.
    pub fn get_rollup_config_args(&self) -> Vec<String> {
        let kind = self.kind();
        vec![
            format!("--rollup-config-path"),
            self.base
                .dir
                .join(format!("{kind}_rollup_config.toml"))
                .display()
                .to_string(),
        ]
    }

    pub fn da_layer(&self) -> &DaLayer {
        &self.base.da_layer
    }

    fn mode(&self) -> CitreaMode {
        self.mode
    }
}

impl<T> LogPathProvider for FullL2NodeConfig<T>
where
    T: Clone + Serialize + Debug + Send + Sync,
{
    fn kind(&self) -> NodeKind {
        self.kind()
    }

    fn log_path(&self) -> PathBuf {
        self.dir().join("stdout.log")
    }

    fn stderr_path(&self) -> PathBuf {
        self.dir().join("stderr.log")
    }
}<|MERGE_RESOLUTION|>--- conflicted
+++ resolved
@@ -42,13 +42,30 @@
     }
 }
 
-<<<<<<< HEAD
+#[derive(Clone, Debug, Default, Copy)]
+pub enum CitreaMode {
+    #[default]
+    Dev,
+    DevAllForks,
+}
+
+impl fmt::Display for CitreaMode {
+    // This trait requires `fmt` with this exact signature.
+    fn fmt(&self, f: &mut fmt::Formatter) -> fmt::Result {
+        match self {
+            CitreaMode::Dev => write!(f, "dev"),
+            CitreaMode::DevAllForks => write!(f, "dev-all-forks"),
+        }
+    }
+}
+
 #[derive(Clone, Debug)]
 pub struct BaseNodeConfig {
     pub dir: PathBuf,
     pub env: Vec<(&'static str, &'static str)>,
     pub da_layer: DaLayer,
     pub docker_image: Option<String>,
+    pub mode: CitreaMode,
 }
 
 #[derive(Clone, Debug)]
@@ -60,34 +77,6 @@
     pub node: T,
     pub rollup: RollupConfig,
     kind: NodeKind,
-=======
-#[derive(Clone, Debug, Default, Copy)]
-pub enum CitreaMode {
-    #[default]
-    Dev,
-    DevAllForks,
-}
-
-impl fmt::Display for CitreaMode {
-    // This trait requires `fmt` with this exact signature.
-    fn fmt(&self, f: &mut fmt::Formatter) -> fmt::Result {
-        match self {
-            CitreaMode::Dev => write!(f, "dev"),
-            CitreaMode::DevAllForks => write!(f, "dev-all-forks"),
-        }
-    }
-}
-
-#[derive(Clone, Debug, Default)]
-pub struct FullL2NodeConfig<T> {
-    pub node: T,
-    pub rollup: RollupConfig,
-    pub docker_image: Option<String>,
-    pub dir: PathBuf,
-    pub env: Vec<(&'static str, &'static str)>,
-    pub da_layer: Option<DaLayer>,
-    pub mode: CitreaMode,
->>>>>>> 928f6817
 }
 
 impl<T> FullL2NodeConfig<T>
@@ -108,21 +97,14 @@
             env,
             da_layer: DaLayer::Bitcoin,
             docker_image,
+            mode,
         };
 
         let conf = Self {
             base,
             node,
             rollup,
-<<<<<<< HEAD
             kind,
-=======
-            docker_image,
-            dir,
-            env,
-            da_layer: None,
-            mode,
->>>>>>> 928f6817
         };
 
         // Write configs to files
@@ -218,8 +200,8 @@
         &self.base.da_layer
     }
 
-    fn mode(&self) -> CitreaMode {
-        self.mode
+    pub fn mode(&self) -> &CitreaMode {
+        &self.base.mode
     }
 }
 
