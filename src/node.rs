--- conflicted
+++ resolved
@@ -19,141 +19,4 @@
             NodeKind::FullNode => write!(f, "full-node"),
         }
     }
-<<<<<<< HEAD
-}
-
-#[derive(Debug)]
-pub struct ContainerSpawnOutput {
-    pub id: String,
-    pub ip: String,
-}
-
-#[derive(Debug)]
-pub enum SpawnOutput {
-    Child(Child),
-    Container(ContainerSpawnOutput),
-}
-
-/// The Node trait defines the common interface shared between
-/// BitcoinNode, Bridge Backend, Prover, Sequencer and FullNode
-pub(crate) trait Node {
-    type Config;
-    type Client;
-
-    /// Spawn a new node with specific config and return its child
-    fn spawn(test_config: &Self::Config) -> Result<SpawnOutput>;
-    fn spawn_output(&mut self) -> &mut SpawnOutput;
-
-    fn config_mut(&mut self) -> &mut Self::Config;
-
-    /// Stops the running node
-    async fn stop(&mut self) -> Result<()> {
-        match self.spawn_output() {
-            SpawnOutput::Child(process) => {
-                process
-                    .kill()
-                    .await
-                    .context("Failed to kill child process")?;
-                Ok(())
-            }
-            SpawnOutput::Container(ContainerSpawnOutput { id, .. }) => {
-                println!("Stopping container {id}");
-                let docker =
-                    Docker::connect_with_local_defaults().context("Failed to connect to Docker")?;
-                docker
-                    .stop_container(id, Some(StopContainerOptions { t: 10 }))
-                    .await
-                    .context("Failed to stop Docker container")?;
-                Ok(())
-            }
-        }
-    }
-
-    /// Wait for the node to be reachable by its client.
-    async fn wait_for_ready(&self, timeout: Option<Duration>) -> Result<()>;
-
-    fn client(&self) -> &Self::Client;
-
-    #[allow(unused)]
-    fn env(&self) -> Vec<(&'static str, &'static str)> {
-        Vec::new()
-    }
-}
-
-pub trait L2Node: Node<Client = TestClient> {
-    async fn wait_for_l2_height(&self, height: u64, timeout: Option<Duration>);
-}
-
-impl<T> L2Node for T
-where
-    T: Node<Client = TestClient>,
-{
-    async fn wait_for_l2_height(&self, height: u64, timeout: Option<Duration>) {
-        wait_for_l2_block(self.client(), height, timeout).await
-    }
-}
-
-// Two patterns supported :
-// - Call wait_until_stopped, runs any extra commands needed for testing purposes, call start again.
-// - Call restart if you need to wait for node to be fully shutdown and brough back up with new config.
-pub trait Restart: Node {
-    async fn wait_until_stopped(&mut self) -> Result<()>;
-    async fn start(&mut self, new_config: Option<Self::Config>) -> Result<()>;
-
-    // Default implementation to support waiting for node to be fully shutdown and brough back up with new config.
-    async fn restart(&mut self, new_config: Option<Self::Config>) -> Result<()> {
-        self.wait_until_stopped().await?;
-        self.start(new_config).await
-    }
-}
-
-impl<T> Restart for T
-where
-    T: L2Node,
-{
-    async fn wait_until_stopped(&mut self) -> Result<()> {
-        self.stop().await?;
-        match self.spawn_output() {
-            SpawnOutput::Child(pid) => pid.wait().await?,
-            SpawnOutput::Container(_) => unimplemented!("L2 nodes don't run in docker yet"),
-        };
-        Ok(())
-    }
-
-    async fn start(&mut self, new_config: Option<Self::Config>) -> Result<()> {
-        let config = self.config_mut();
-        if let Some(new_config) = new_config {
-            *config = new_config
-        }
-        *self.spawn_output() = Self::spawn(config)?;
-        self.wait_for_ready(None).await
-    }
-}
-
-pub trait LogProvider: Node {
-    fn kind(&self) -> NodeKind;
-    fn log_path(&self) -> PathBuf;
-    fn as_erased(&self) -> &dyn LogProviderErased
-    where
-        Self: Sized,
-    {
-        self
-    }
-}
-
-pub trait LogProviderErased {
-    fn kind(&self) -> NodeKind;
-    fn log_path(&self) -> PathBuf;
-}
-
-impl<T: LogProvider> LogProviderErased for T {
-    fn kind(&self) -> NodeKind {
-        LogProvider::kind(self)
-    }
-
-    fn log_path(&self) -> PathBuf {
-        LogProvider::log_path(self)
-    }
-=======
->>>>>>> 06c4189d
 }