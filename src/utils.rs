use std::{
    fs,
    fs::File,
    io,
    io::{BufRead, BufReader},
    net::TcpListener,
    path::{Path, PathBuf},
};

use anyhow::anyhow;
use rand::{distributions::Alphanumeric, thread_rng, Rng};
<<<<<<< HEAD
use tracing::debug;
use which::which;
=======
>>>>>>> eaa8d97a

use super::Result;

pub fn get_available_port() -> Result<u16> {
    let listener = TcpListener::bind("127.0.0.1:0")?;
    Ok(listener.local_addr()?.port())
}

pub fn get_workspace_root() -> PathBuf {
    let manifest_dir = PathBuf::from(env!("CARGO_MANIFEST_DIR"));
    manifest_dir
        .ancestors()
        .next()
        .expect("Failed to find workspace root")
        .to_path_buf()
}

/// Get citrea path from CITREA_E2E_TEST_BINARY env
pub fn get_citrea_path() -> Result<PathBuf> {
    std::env::var("CITREA_E2E_TEST_BINARY")
        .map(PathBuf::from)
        .map_err(|_| anyhow!("CITREA_E2E_TEST_BINARY is not set. Cannot resolve citrea path"))
}

pub fn get_stdout_path(dir: &Path) -> PathBuf {
    dir.join("stdout.log")
}

pub fn get_stderr_path(dir: &Path) -> PathBuf {
    dir.join("stderr.log")
}

/// Get genesis path from resources
/// TODO: assess need for customable genesis path in e2e tests
pub fn get_default_genesis_path() -> PathBuf {
    let mut path = get_workspace_root();
    path.push("resources");
    path.push("genesis");
    path.push("bitcoin-regtest");
    path
}

pub fn get_genesis_path(dir: &Path) -> PathBuf {
    dir.join("genesis")
}

pub fn generate_test_id() -> String {
    thread_rng()
        .sample_iter(&Alphanumeric)
        .take(10)
        .map(char::from)
        .collect()
}

pub fn copy_directory(src: impl AsRef<Path>, dst: impl AsRef<Path>) -> io::Result<()> {
    let src = src.as_ref();
    let dst = dst.as_ref();

    if !dst.exists() {
        fs::create_dir_all(dst)?;
    }

    for entry in fs::read_dir(src)? {
        let entry = entry?;
        let ty = entry.file_type()?;
        let file_name = entry.file_name();
        let src_path = src.join(&file_name);
        let dst_path = dst.join(&file_name);

        if ty.is_dir() {
            copy_directory(&src_path, &dst_path)?;
        } else {
            fs::copy(&src_path, &dst_path)?;
        }
    }

    Ok(())
}

pub fn tail_file(path: &Path, lines: usize) -> Result<()> {
    let file = File::open(path)?;
    let reader = BufReader::new(file);
    let mut last_lines = Vec::with_capacity(lines);

    for line in reader.lines() {
        let line = line?;
        if last_lines.len() >= lines {
            last_lines.remove(0);
        }
        last_lines.push(line);
    }

    for line in last_lines {
        debug!("{line}");
    }

    Ok(())
}<|MERGE_RESOLUTION|>--- conflicted
+++ resolved
@@ -9,11 +9,7 @@
 
 use anyhow::anyhow;
 use rand::{distributions::Alphanumeric, thread_rng, Rng};
-<<<<<<< HEAD
 use tracing::debug;
-use which::which;
-=======
->>>>>>> eaa8d97a
 
 use super::Result;
 
