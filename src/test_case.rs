//! This module provides the `TestCaseRunner` and `TestCase` trait for running and defining test cases.
//! It handles setup, execution, and cleanup of test environments.

use std::{
    io::Write,
    panic::{self},
    path::Path,
    time::Duration,
};

use anyhow::{bail, Context};
use async_trait::async_trait;
use futures::FutureExt;
use tokio::signal;

use super::{
    config::{BitcoinConfig, TestCaseConfig, TestCaseEnv},
    framework::TestFramework,
    Result,
};
use crate::{
    config::{BatchProverConfig, LightClientProverConfig, SequencerConfig},
    traits::NodeT,
};

const CITREA_ENV: &str = "CITREA_E2E_TEST_BINARY";
const BITCOIN_ENV: &str = "BITCOIN_E2E_TEST_BINARY";
const CLEMENTINE_ENV: &str = "CLEMENTINE_E2E_TEST_BINARY";

// TestCaseRunner manages the lifecycle of a test case, including setup, execution, and cleanup.
/// It creates a test framework with the associated configs, spawns required nodes, connects them,
/// runs the test case, and performs cleanup afterwards. The `run` method handles any panics that
/// might occur during test execution and takes care of cleaning up and stopping the child processes.
pub struct TestCaseRunner<T: TestCase>(T);

impl<T: TestCase> TestCaseRunner<T> {
    /// Creates a new `TestCaseRunner`` with the given test case.
    pub fn new(test_case: T) -> Self {
        Self(test_case)
    }

    /// Internal method to fund the wallets, connect the nodes, wait for them to be ready.
    async fn prepare(&self, f: &mut TestFramework) -> Result<()> {
        f.fund_da_wallets().await?;
        f.init_nodes().await?;
        f.bitcoin_nodes.connect_nodes().await?;

        if let Some(sequencer) = &f.sequencer {
            sequencer
                .wait_for_ready(Some(Duration::from_secs(5)))
                .await?;
        }
        if let Some(batch_prover) = &f.batch_prover {
            batch_prover
                .wait_for_ready(Some(Duration::from_secs(5)))
                .await?;
        }
        if let Some(light_client_prover) = &f.light_client_prover {
            light_client_prover
                .wait_for_ready(Some(Duration::from_secs(5)))
                .await?;
        }
        if let Some(full_node) = &f.full_node {
            full_node
                .wait_for_ready(Some(Duration::from_secs(5)))
                .await?;
        }

        Ok(())
    }

    async fn run_test_case(&mut self, f: &mut TestFramework) -> Result<()> {
        self.prepare(f).await?;
        self.0.setup(f).await?;
        self.0.run_test(f).await
    }

    /// Executes the test case, handling any panics and performing cleanup.
    ///
    /// This sets up the framework, executes the test, and ensures cleanup is performed even if a panic occurs.
    pub async fn run(mut self) -> Result<()> {
        let mut framework = None;

        let result = panic::AssertUnwindSafe(async {
            tokio::select! {
                res = async {
                    framework = Some(TestFramework::new::<T>().await?);
                    let f = framework.as_mut().unwrap();
                    self.run_test_case(f).await
                 } => res,
                _ = signal::ctrl_c() => {
                    println!("Initiating shutdown...");
                    bail!("Shutdown received before completion")
                }
            }
        })
        .catch_unwind()
        .await;

        let f = framework
            .as_mut()
            .with_context(|| format!("Framework not correctly initialized, result {result:?}"))?;

        if let Err(_) | Ok(Err(_)) = result {
            if let Err(e) = f.dump_logs() {
                eprintln!("Error dumping log: {e}");
            }
        }

        f.stop().await?;

        // Additional test cleanup
        self.0.cleanup().await?;

        std::io::stdout().flush()?;
        std::io::stderr().flush()?;

        match result {
            Ok(Ok(())) => Ok(()),
            Ok(Err(e)) => Err(e),
            Err(panic_error) => panic::resume_unwind(panic_error),
        }
    }

    pub fn set_binary_path<S: AsRef<str>, P: AsRef<Path>>(self, env_var: S, path: P) -> Self {
        std::env::set_var(env_var.as_ref(), path.as_ref().display().to_string());
        self
    }

    /// Sets the path for the Citrea binary in the environment.
    ///
    /// # Arguments
    ///
    /// * `path` - Location of the Citrea binary to be used when spawning binary.
    ///
    pub fn set_citrea_path<P: AsRef<Path>>(self, path: P) -> Self {
        self.set_binary_path(CITREA_ENV, path)
    }

    /// Sets the path for the Bitcoin binary in the environment.
    ///
    /// # Arguments
    ///
    /// * `path` - Location of the Bitcoin binary to be used when spawning binary.
    ///
    pub fn set_bitcoin_path<P: AsRef<Path>>(self, path: P) -> Self {
        self.set_binary_path(BITCOIN_ENV, path)
    }

    /// Sets the path for the Clementine binary in the environment.
    ///
    /// # Arguments
    ///
    /// * `path` - Location of the Clementine binary to be used when spawning binary.
    ///
    pub fn set_clementine_path<P: AsRef<Path>>(self, path: P) -> Self {
        self.set_binary_path(CLEMENTINE_ENV, path)
    }
}

/// Defines the interface for implementing test cases.
///
/// This trait should be implemented by every test case to define the configuration
/// and inner test logic. It provides default configurations that should be sane for most test cases,
/// which can be overridden by implementing the associated methods.
#[async_trait]
pub trait TestCase: Send + Sync + 'static {
    /// Returns the test case configuration.
    /// Override this method to provide custom test configurations.
    fn test_config() -> TestCaseConfig {
        TestCaseConfig::default()
    }

    /// Returns the test case env.
    /// Override this method to provide custom env per node.
    fn test_env() -> TestCaseEnv {
        TestCaseEnv::default()
    }

    /// Returns the Bitcoin configuration for the test.
    /// Override this method to provide a custom Bitcoin configuration.
    fn bitcoin_config() -> BitcoinConfig {
        BitcoinConfig::default()
    }

    /// Returns the l1 start height for full node and batch prover
    /// Override this method to provide a custom full node and batch prover l1 start height configuration.
<<<<<<< HEAD
    fn scan_l1_start_height() -> u64 {
        1
=======
    fn scan_l1_start_height() -> Option<u64> {
        Some(1)
>>>>>>> bd4ed4aa
    }

    /// Returns the sequencer configuration for the test.
    /// Override this method to provide a custom sequencer configuration.
    fn sequencer_config() -> SequencerConfig {
        SequencerConfig::default()
    }

    /// Returns the batch prover configuration for the test.
    /// Override this method to provide a custom batch prover configuration.
    fn batch_prover_config() -> BatchProverConfig {
        BatchProverConfig::default()
    }

    /// Returns the light client prover configuration for the test.
    /// Override this method to provide a custom light client prover configuration.
    fn light_client_prover_config() -> LightClientProverConfig {
        LightClientProverConfig::default()
    }

    /// Returns the test setup
    /// Override this method to add custom initialization logic
    async fn setup(&self, _framework: &mut TestFramework) -> Result<()> {
        Ok(())
    }

    /// Implements the actual test logic.
    ///
    /// This method is where the test case should be implemented. It receives
    /// a reference to the TestFramework, which provides access to the test environment.
    ///
    /// # Arguments
    /// * `framework` - A reference to the TestFramework instance
    async fn run_test(&mut self, framework: &mut TestFramework) -> Result<()>;

    async fn cleanup(&self) -> Result<()> {
        Ok(())
    }
}<|MERGE_RESOLUTION|>--- conflicted
+++ resolved
@@ -185,13 +185,8 @@
 
     /// Returns the l1 start height for full node and batch prover
     /// Override this method to provide a custom full node and batch prover l1 start height configuration.
-<<<<<<< HEAD
-    fn scan_l1_start_height() -> u64 {
-        1
-=======
     fn scan_l1_start_height() -> Option<u64> {
         Some(1)
->>>>>>> bd4ed4aa
     }
 
     /// Returns the sequencer configuration for the test.
