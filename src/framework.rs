use std::{
    path::{Path, PathBuf},
    sync::{Arc, Once},
};

use anyhow::Context;
use bitcoincore_rpc::RpcApi;
use tracing::{debug, info};
use tracing_subscriber::{fmt, layer::SubscriberExt, util::SubscriberInitExt, EnvFilter};

#[cfg(feature = "clementine")]
use crate::clementine::ClementineCluster;
// Conditional imports for clementine features
use crate::clementine::ClementineIntegration;
use crate::{
    bitcoin::BitcoinNodeCluster,
    citrea_cli::CitreaCli,
    config::{
        BitcoinConfig, BitcoinServiceConfig, EmptyConfig, FullBatchProverConfig,
        FullFullNodeConfig, FullLightClientProverConfig, FullSequencerConfig, RollupConfig,
        RpcConfig, RunnerConfig, StorageConfig, TestCaseConfig, TestConfig,
    },
    docker::DockerEnv,
    log_provider::{LogPathProvider, LogPathProviderErased},
    node::{BatchProver, FullNode, LightClientProver, NodeKind, Sequencer},
    sequencer::SequencerCluster,
    test_case::{TestCase, CITREA_CLI_ENV},
    traits::NodeT,
    utils::{
        copy_directory, create_optional, get_available_port, get_default_genesis_path,
        get_workspace_root, tail_file,
    },
    Result,
};
#[cfg(feature = "clementine")]
use crate::{config::PostgresConfig, postgres::Postgres};

pub struct TestContext {
    pub config: TestConfig,
    pub docker: Arc<Option<DockerEnv>>,
}

impl TestContext {
    fn new(config: TestConfig, docker: Option<DockerEnv>) -> Self {
        Self {
            config,
            docker: Arc::new(docker),
        }
    }
}

pub struct TestFramework {
    ctx: TestContext,
    pub bitcoin_nodes: BitcoinNodeCluster,
    #[cfg(feature = "clementine")]
    pub postgres: Option<Postgres>,
    pub sequencer: Option<Sequencer>,
    pub sequencer_cluster: Option<SequencerCluster>,
    pub batch_prover: Option<BatchProver>,
    pub light_client_prover: Option<LightClientProver>,
    pub full_node: Option<FullNode>,
    #[cfg(feature = "clementine")]
    pub clementine_nodes: Option<ClementineCluster>,
    pub initial_da_height: u64,
    pub citrea_cli: Option<CitreaCli>,
}

impl TestFramework {
    pub async fn new<T: TestCase>() -> Result<Self> {
        setup_logging();
        ClementineIntegration::init_certificates().await?;

        let test_case = T::test_config();
        let docker = if test_case.docker_enabled() {
            Some(DockerEnv::new(test_case.docker.clone()).await?)
        } else {
            None
        };
        let citrea_cli = match &test_case.with_citrea_cli {
            false => None,
            true => Some(CitreaCli::new(CITREA_CLI_ENV)?),
        };
        let config = generate_test_config::<T>(test_case, &docker)?;

        anyhow::ensure!(
            config.test_case.get_n_nodes(NodeKind::Bitcoin) > 0,
            "At least one bitcoin node has to be running"
        );

        let ctx = TestContext::new(config, docker);

        let bitcoin_nodes = BitcoinNodeCluster::new(&ctx).await?;

        #[cfg(feature = "clementine")]
        let postgres = if ctx.config.test_case.with_clementine {
            Some(Postgres::new(&ctx.config.postgres, Arc::clone(&ctx.docker)).await?)
        } else {
            None
        };

        Ok(Self {
            bitcoin_nodes,
            #[cfg(feature = "clementine")]
            postgres,
            sequencer: None,
            sequencer_cluster: None,
            batch_prover: None,
            light_client_prover: None,
            full_node: None,
            #[cfg(feature = "clementine")]
            clementine_nodes: None,
            ctx,
            initial_da_height: 0,
            citrea_cli,
        })
    }

    #[cfg(feature = "clementine")]
    pub async fn init_clementine_nodes(&mut self) -> Result<()> {
        self.clementine_nodes = ClementineIntegration::init_nodes(
            &self.ctx.config.clementine,
            Arc::clone(&self.ctx.docker),
            self.ctx.config.test_case.with_clementine,
        )
        .await?;

        Ok(())
    }

    pub async fn init_citrea_nodes(&mut self) -> Result<()> {
        // Use first node config for now, as citrea nodes are expected to interact only with this main node for now.
        // Additional bitcoin node are solely used for simulating a bitcoin network and tx propagation/re-orgs
        let bitcoin_config = &self.ctx.config.bitcoin[0];

        // Has to initialize sequencer first since provers and full node depend on it
        if self.ctx.config.test_case.get_n_nodes(NodeKind::Sequencer) > 1 {
            self.sequencer_cluster = create_optional(
                self.ctx.config.test_case.with_sequencer,
                SequencerCluster::new(&self.ctx),
            )
            .await?;
        } else {
            self.sequencer = create_optional(
                self.ctx.config.test_case.with_sequencer,
                Sequencer::new(
                    &self.ctx.config.sequencer[0],
                    bitcoin_config,
                    Arc::clone(&self.ctx.docker),
                ),
            )
            .await?;
        }

        // Initialize nodes individually with clear conditional logic
        self.batch_prover = create_optional(
            self.ctx.config.test_case.with_batch_prover,
            BatchProver::new(
                &self.ctx.config.batch_prover,
                bitcoin_config,
                Arc::clone(&self.ctx.docker),
            ),
        )
        .await?;

        self.light_client_prover = create_optional(
            self.ctx.config.test_case.with_light_client_prover,
            LightClientProver::new(
                &self.ctx.config.light_client_prover,
                bitcoin_config,
                Arc::clone(&self.ctx.docker),
            ),
        )
        .await?;

        self.full_node = create_optional(
            self.ctx.config.test_case.with_full_node,
            FullNode::new(
                &self.ctx.config.full_node,
                bitcoin_config,
                Arc::clone(&self.ctx.docker),
            ),
        )
        .await?;

        Ok(())
    }

    pub async fn init_nodes(&mut self) -> Result<()> {
        self.init_citrea_nodes().await?;
        #[cfg(feature = "clementine")]
        self.init_clementine_nodes().await?;
        Ok(())
    }

    fn get_nodes_as_log_provider(&self) -> Vec<&dyn LogPathProviderErased> {
        let test_case = &self.ctx.config.test_case;

        self.ctx
            .config
            .bitcoin
            .iter()
            .map(LogPathProvider::as_erased)
            .map(Option::Some)
            .chain(vec![
                // TODO handle all nodes
                test_case
                    .with_sequencer
                    .then(|| LogPathProvider::as_erased(&self.ctx.config.sequencer[0])),
                test_case
                    .with_full_node
                    .then(|| LogPathProvider::as_erased(&self.ctx.config.full_node)),
                test_case
                    .with_batch_prover
                    .then(|| LogPathProvider::as_erased(&self.ctx.config.batch_prover)),
                test_case
                    .with_light_client_prover
                    .then(|| LogPathProvider::as_erased(&self.ctx.config.light_client_prover)),
                #[cfg(feature = "clementine")]
                test_case
                    .with_clementine
                    .then(|| LogPathProvider::as_erased(&self.ctx.config.clementine.aggregator)),
            ])
            .chain({
                #[cfg_attr(not(feature = "clementine"), allow(unused_mut))]
                let mut clementine_providers = Vec::new();
                #[cfg(feature = "clementine")]
                if test_case.with_clementine {
                    clementine_providers.extend(
                        self.ctx
                            .config
                            .clementine
                            .operators
                            .iter()
                            .map(LogPathProvider::as_erased)
                            .chain(
                                self.ctx
                                    .config
                                    .clementine
                                    .verifiers
                                    .iter()
                                    .map(LogPathProvider::as_erased),
                            )
                            .map(Option::Some),
                    );
                }
                clementine_providers
            })
            .flatten()
            .collect()
    }

    pub fn dump_logs(&self) -> Result<()> {
        debug!("Dumping logs:");

        let forced_dump = std::env::var("ENABLE_DUMP_LOGS")
            .map(|v| {
                v.split(',')
                    .map(|s| s.trim().to_lowercase())
                    .collect::<Vec<_>>()
            })
            .unwrap_or_default();

        let n_lines = std::env::var("TAIL_N_LINES")
            .ok()
            .and_then(|v| v.parse::<usize>().ok())
            .unwrap_or(50);

        for provider in self.get_nodes_as_log_provider() {
            let kind = provider.kind().to_string().to_lowercase();
            let force_dump =
                forced_dump.contains(&kind) || forced_dump.contains(&"all".to_string());

            let had_error = has_errors_or_panics(&provider.log_path())?;
            if force_dump || had_error {
                println!("{} logs (last {n_lines} lines):", provider.kind());

                let _ = tail_file(
                    &provider.log_path(),
                    if had_error { n_lines * 10 } else { n_lines },
                );
            }

            let had_error = has_errors_or_panics(&provider.stderr_path())?;
            if force_dump || had_error {
                println!("{} stderr logs (last {n_lines} lines):", provider.kind());
                let _ = tail_file(
                    &provider.stderr_path(),
                    if had_error { n_lines * 10 } else { n_lines },
                );
            }
        }
        Ok(())
    }

    pub async fn stop(&mut self) -> Result<()> {
        info!("Stopping framework...");

        #[cfg(feature = "clementine")]
        {
            let _ = ClementineIntegration::stop_nodes(&mut self.clementine_nodes).await;
        }

        if let Some(sequencer) = &mut self.sequencer {
            let _ = sequencer.stop().await;
            info!("Successfully stopped sequencer");
        }

        if let Some(cluster) = &mut self.sequencer_cluster {
            let _ = cluster.stop_all().await;
            info!("Successfully stopped sequencer cluster");
        }

        if let Some(batch_prover) = &mut self.batch_prover {
            let _ = batch_prover.stop().await;
            info!("Successfully stopped batch_prover");
        }

        if let Some(light_client_prover) = &mut self.light_client_prover {
            let _ = light_client_prover.stop().await;
            info!("Successfully stopped light_client_prover");
        }

        if let Some(full_node) = &mut self.full_node {
            let _ = full_node.stop().await;
            info!("Successfully stopped full_node");
        }

        if let Some(docker) = self.ctx.docker.as_ref() {
            let _ = docker.cleanup().await;
            info!("Successfully cleaned docker");
        }

        #[cfg(feature = "clementine")]
        if let Some(postgres) = &mut self.postgres {
            let _ = postgres.stop().await;
            info!("Successfully stopped postgres");
        }

        // Stop bitcoin last
        let _ = self.bitcoin_nodes.stop_all().await;
        info!("Successfully stopped bitcoin nodes");

        Ok(())
    }

    pub async fn fund_da_wallets(&mut self) -> Result<()> {
        for da in self.bitcoin_nodes.iter() {
            da.create_wallet(&NodeKind::Sequencer.to_string(), None, None, None, None)
                .await?;
            da.create_wallet(&NodeKind::BatchProver.to_string(), None, None, None, None)
                .await?;
            da.create_wallet(
                &NodeKind::LightClientProver.to_string(),
                None,
                None,
                None,
                None,
            )
            .await?;
            da.create_wallet(&NodeKind::Bitcoin.to_string(), None, None, None, None)
                .await?;
        }

        let da = self.bitcoin_nodes.get(0).unwrap();

        let blocks_to_mature = 100;
        let blocks_to_fund = 25;
        if self.ctx.config.test_case.with_sequencer {
            da.fund_wallet(NodeKind::Sequencer.to_string(), blocks_to_fund)
                .await?;
        }

        if self.ctx.config.test_case.with_batch_prover {
            da.fund_wallet(NodeKind::BatchProver.to_string(), blocks_to_fund)
                .await?;
        }

        if self.ctx.config.test_case.with_light_client_prover {
            da.fund_wallet(NodeKind::LightClientProver.to_string(), blocks_to_fund)
                .await?;
        }

        da.fund_wallet(NodeKind::Bitcoin.to_string(), blocks_to_fund)
            .await?;

        da.generate(blocks_to_mature).await?;
        self.initial_da_height = da.get_block_count().await?;
        Ok(())
    }
}

fn generate_test_config<T: TestCase>(
    test_case: TestCaseConfig,
    docker: &Option<DockerEnv>,
) -> Result<TestConfig> {
    let env = T::test_env();
    let bitcoin = T::bitcoin_config();
    let batch_prover = T::batch_prover_config();
    let mut light_client_prover = T::light_client_prover_config();
    let sequencer_rollup = RollupConfig::default();
    let batch_prover_rollup = RollupConfig::default();
    let light_client_prover_rollup = RollupConfig::default();
    let full_node_rollup = RollupConfig::default();
    let scan_l1_start_height = T::scan_l1_start_height();
    light_client_prover.initial_da_height = scan_l1_start_height.unwrap_or(120);
    let throttle_config = T::throttle_config();

    let [bitcoin_dir, dbs_dir, batch_prover_dir, light_client_prover_dir, sequencer_dir, full_node_dir, genesis_dir, tx_backup_dir, _postgres_dir, clementine_dir] =
        create_dirs(&test_case.dir)?;

    copy_genesis_dir(&test_case.genesis_dir, &genesis_dir)?;
    ClementineIntegration::copy_resources(&test_case.clementine_dir, &clementine_dir)?;

    let mut bitcoin_confs = vec![];
    for i in 0..test_case.get_n_nodes(NodeKind::Bitcoin) {
        let data_dir = bitcoin_dir.join(i.to_string());
        std::fs::create_dir_all(&data_dir)
            .with_context(|| format!("Failed to create {} directory", data_dir.display()))?;

        let rpc_port = get_available_port()?;
        let p2p_port = get_available_port()?;

        bitcoin_confs.push(BitcoinConfig {
            p2p_port,
            rpc_port,
            data_dir,
            env: env.bitcoin().clone(),
            idx: i,
            ..bitcoin.clone()
        });
    }

    bitcoin_confs[0].docker_host = docker
        .as_ref()
        .and_then(|d| d.citrea().then(|| d.get_hostname(&NodeKind::Bitcoin)));

    // Target first bitcoin node as DA for now
    let da_config: BitcoinServiceConfig = bitcoin_confs[0].clone().into();

    let runner_bind_host = match docker.as_ref() {
        Some(d) if d.citrea() => d.get_hostname(&NodeKind::Sequencer),
        _ => sequencer_rollup.rpc.bind_host.clone(),
    };

    let citrea_bind_host = match docker.as_ref() {
        Some(d) if d.citrea() => "0.0.0.0".to_string(),
        _ => sequencer_rollup.rpc.bind_host.clone(),
    };

    let sequencer_configs = generate_sequencer_configs::<T>(
        &test_case,
        da_config.clone(),
        &sequencer_dir,
        &tx_backup_dir,
        &dbs_dir,
        &citrea_bind_host,
    )?;

    let runner_config = Some(RunnerConfig {
        sequencer_client_url: format!(
            "http://{}:{}",
            runner_bind_host, sequencer_configs[0].rollup.rpc.bind_port,
        ),
        include_tx_body: true,
        sync_blocks_count: 10,
        pruning_config: None,
        scan_l1_start_height,
    });

    let batch_prover_rollup = {
        let bind_port = get_available_port()?;
        let node_kind = NodeKind::BatchProver.to_string();
        RollupConfig {
            da: BitcoinServiceConfig {
                da_private_key: Some(
                    "56D08C2DDE7F412F80EC99A0A328F76688C904BD4D1435281EFC9270EC8C8707".to_string(),
                ),
                node_url: format!("http://{}/wallet/{}", da_config.node_url, node_kind),
                tx_backup_dir: tx_backup_dir.display().to_string(),
                ..da_config.clone()
            },
            storage: StorageConfig {
                path: dbs_dir.join(format!("{node_kind}-db")),
                db_max_open_files: None,
            },
            rpc: RpcConfig {
                bind_port,
                bind_host: citrea_bind_host.clone(),
                ..batch_prover_rollup.rpc
            },
            runner: runner_config.clone(),
            ..batch_prover_rollup
        }
    };

    let light_client_prover_rollup = {
        let bind_port = get_available_port()?;
        let node_kind = NodeKind::LightClientProver.to_string();
        RollupConfig {
            da: BitcoinServiceConfig {
                da_private_key: None,
                node_url: format!("http://{}/wallet/{}", da_config.node_url, node_kind),
                tx_backup_dir: tx_backup_dir.display().to_string(),
                ..da_config.clone()
            },
            storage: StorageConfig {
                path: dbs_dir.join(format!("{node_kind}-db")),
                db_max_open_files: None,
            },
            rpc: RpcConfig {
                bind_port,
                bind_host: citrea_bind_host.clone(),
                ..light_client_prover_rollup.rpc
            },
            runner: runner_config.clone(),
            ..light_client_prover_rollup
        }
    };

    let full_node_rollup = {
        let bind_port = get_available_port()?;
        let node_kind = NodeKind::FullNode.to_string();
        RollupConfig {
            da: BitcoinServiceConfig {
                node_url: format!(
                    "http://{}/wallet/{}",
                    da_config.node_url,
                    NodeKind::Bitcoin // Use default wallet
                ),
                tx_backup_dir: tx_backup_dir.display().to_string(),
                ..da_config.clone()
            },
            storage: StorageConfig {
                path: dbs_dir.join(format!("{node_kind}-db")),
                db_max_open_files: None,
            },
            rpc: RpcConfig {
                bind_port,
                bind_host: citrea_bind_host.clone(),
                ..full_node_rollup.rpc
            },
            runner: runner_config.clone(),
            ..full_node_rollup
        }
    };

    #[cfg(feature = "clementine")]
    let postgres = PostgresConfig {
        port: get_available_port()?,
        log_dir: _postgres_dir,
        ..Default::default()
    };

    #[cfg(feature = "clementine")]
    let clementine = ClementineIntegration::generate_cluster_config::<T>(
        &test_case,
        &clementine_dir,
        postgres.clone(),
        bitcoin_confs[0].clone(),
        full_node_rollup.rpc.clone(),
        light_client_prover_rollup.rpc.clone(),
    )?;

    let citrea_docker_image = std::env::var("CITREA_DOCKER_IMAGE").ok();
    Ok(TestConfig {
        bitcoin: bitcoin_confs,
        sequencer: sequencer_configs,
        batch_prover: FullBatchProverConfig::new(
            NodeKind::BatchProver,
            batch_prover,
            batch_prover_rollup,
            citrea_docker_image.clone(),
            batch_prover_dir,
            env.batch_prover(),
            test_case.mode,
            throttle_config.clone(),
        )?,
        light_client_prover: FullLightClientProverConfig::new(
            NodeKind::LightClientProver,
            light_client_prover,
            light_client_prover_rollup,
            citrea_docker_image.clone(),
            light_client_prover_dir,
            env.light_client_prover(),
            test_case.mode,
            throttle_config.clone(),
        )?,
        full_node: FullFullNodeConfig::new(
            NodeKind::FullNode,
            EmptyConfig,
            full_node_rollup,
            citrea_docker_image,
            full_node_dir,
            env.full_node(),
            test_case.mode,
            throttle_config.clone(),
        )?,
        test_case,
        #[cfg(feature = "clementine")]
        clementine,
        #[cfg(feature = "clementine")]
        postgres,
    })
}

fn generate_sequencer_configs<T: TestCase>(
    test_case: &TestCaseConfig,
    da_config: BitcoinServiceConfig,
    dir: &Path,
    tx_backup_dir: &Path,
    dbs_dir: &Path,
    bind_host: &str,
) -> Result<Vec<FullSequencerConfig>> {
<<<<<<< HEAD
    let sequencer = T::sequencer_config();
=======
    let sequencer = T::sequencer_cluster_config();
>>>>>>> ae777381
    let env = T::test_env();
    let throttle_config = T::throttle_config();
    let kind = NodeKind::Sequencer;
    let citrea_docker_image = std::env::var("CITREA_DOCKER_IMAGE").ok();

    let mut sequencer_configs = vec![];
<<<<<<< HEAD
    for i in 0..test_case.get_n_nodes(kind) {
=======
    for (i, config) in (0..test_case.get_n_nodes(kind)).zip(sequencer.into_iter()) {
>>>>>>> ae777381
        let sequencer_dir = dir.join(i.to_string());
        std::fs::create_dir_all(&sequencer_dir)
            .with_context(|| format!("Failed to create {} directory", sequencer_dir.display()))?;

        let bind_port = get_available_port()?;
        let node_kind = kind.to_string();
        let base_rollup = RollupConfig::default();
        let sequencer_rollup = RollupConfig {
            da: BitcoinServiceConfig {
                da_private_key: Some(
                    "E9873D79C6D87DC0FB6A5778633389F4453213303DA61F20BD67FC233AA33262".to_string(),
                ),
                node_url: format!("http://{}/wallet/{}", da_config.node_url, node_kind),
                tx_backup_dir: tx_backup_dir.display().to_string(),
                ..da_config.clone()
            },
            storage: StorageConfig {
                path: dbs_dir.join(format!("{node_kind}-{i}-db")),
                db_max_open_files: None,
            },
            rpc: RpcConfig {
                bind_port,
                bind_host: bind_host.to_string(),
                ..base_rollup.rpc
            },
            ..base_rollup
        };

        sequencer_configs.push(FullSequencerConfig::new(
            NodeKind::Sequencer,
<<<<<<< HEAD
            sequencer.clone(),
=======
            config,
>>>>>>> ae777381
            sequencer_rollup,
            citrea_docker_image.clone(),
            sequencer_dir,
            env.sequencer(),
            test_case.mode,
            throttle_config.clone(),
        )?);
    }

    Ok(sequencer_configs)
}

fn create_dirs(base_dir: &Path) -> Result<[PathBuf; 10]> {
    let paths = [
        NodeKind::Bitcoin.to_string(),
        "dbs".to_string(),
        NodeKind::BatchProver.to_string(),
        NodeKind::LightClientProver.to_string(),
        NodeKind::Sequencer.to_string(),
        NodeKind::FullNode.to_string(),
        "genesis".to_string(),
        "inscription_txs".to_string(),
        NodeKind::Postgres.to_string(),
        "clementine".to_string(),
    ]
    .map(|dir| base_dir.join(dir));

    for path in &paths {
        std::fs::create_dir_all(path)
            .with_context(|| format!("Failed to create {} directory", path.display()))?;
    }

    Ok(paths)
}

fn copy_genesis_dir(genesis_dir: &Option<String>, target_dir: &Path) -> std::io::Result<()> {
    let genesis_dir =
        genesis_dir
            .as_ref()
            .map(PathBuf::from)
            .map_or_else(get_default_genesis_path, |dir| {
                if dir.is_absolute() {
                    dir
                } else {
                    get_workspace_root().join(dir)
                }
            });

    copy_directory(genesis_dir, target_dir)
}

static INIT: Once = Once::new();

fn setup_logging() {
    INIT.call_once(|| {
        let env_filter = EnvFilter::try_from_default_env()
            .or_else(|_| EnvFilter::try_new("citrea_e2e=info"))
            .unwrap();

        if std::env::var("JSON_LOGS").is_ok() {
            let _ = tracing_subscriber::registry()
                .with(fmt::layer().json())
                .with(env_filter)
                .try_init();
        } else {
            let _ = tracing_subscriber::registry()
                .with(fmt::layer())
                .with(env_filter)
                .try_init();
        }
    });
}

fn has_errors_or_panics(path: &Path) -> Result<bool> {
    use std::{
        fs::File,
        io::{BufRead, BufReader},
    };

    const ERROR_KEYWORDS: [&str; 2] = ["error", "panic"];

    if !path.exists() {
        return Ok(false);
    }

    let file = File::open(path)?;
    let reader = BufReader::new(file);

    for line in reader.lines() {
        let line = line?;
        let lowercase = line.to_lowercase();

        if ERROR_KEYWORDS
            .iter()
            .any(|&keyword| lowercase.contains(keyword))
        {
            return Ok(true);
        }
    }

    Ok(false)
}<|MERGE_RESOLUTION|>--- conflicted
+++ resolved
@@ -611,22 +611,14 @@
     dbs_dir: &Path,
     bind_host: &str,
 ) -> Result<Vec<FullSequencerConfig>> {
-<<<<<<< HEAD
-    let sequencer = T::sequencer_config();
-=======
     let sequencer = T::sequencer_cluster_config();
->>>>>>> ae777381
     let env = T::test_env();
     let throttle_config = T::throttle_config();
     let kind = NodeKind::Sequencer;
     let citrea_docker_image = std::env::var("CITREA_DOCKER_IMAGE").ok();
 
     let mut sequencer_configs = vec![];
-<<<<<<< HEAD
-    for i in 0..test_case.get_n_nodes(kind) {
-=======
     for (i, config) in (0..test_case.get_n_nodes(kind)).zip(sequencer.into_iter()) {
->>>>>>> ae777381
         let sequencer_dir = dir.join(i.to_string());
         std::fs::create_dir_all(&sequencer_dir)
             .with_context(|| format!("Failed to create {} directory", sequencer_dir.display()))?;
@@ -657,11 +649,7 @@
 
         sequencer_configs.push(FullSequencerConfig::new(
             NodeKind::Sequencer,
-<<<<<<< HEAD
-            sequencer.clone(),
-=======
             config,
->>>>>>> ae777381
             sequencer_rollup,
             citrea_docker_image.clone(),
             sequencer_dir,
