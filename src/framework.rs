--- conflicted
+++ resolved
@@ -27,7 +27,8 @@
     test_case::{TestCase, CITREA_CLI_ENV},
     traits::NodeT,
     utils::{
-        copy_directory, get_available_port, get_default_genesis_path, get_workspace_root, tail_file,
+        copy_directory, create_optional, get_available_port, get_default_genesis_path,
+        get_workspace_root, tail_file,
     },
     Result,
 };
@@ -132,7 +133,6 @@
         let bitcoin_config = &self.ctx.config.bitcoin[0];
 
         // Has to initialize sequencer first since provers and full node depend on it
-<<<<<<< HEAD
         if self.ctx.config.test_case.get_n_nodes(NodeKind::Sequencer) > 1 {
             self.sequencer_cluster = create_optional(
                 self.ctx.config.test_case.with_sequencer,
@@ -150,60 +150,37 @@
             )
             .await?;
         }
-=======
-        self.sequencer = if self.ctx.config.test_case.with_sequencer {
-            Some(
-                Sequencer::new(
-                    &self.ctx.config.sequencer,
-                    bitcoin_config,
-                    Arc::clone(&self.ctx.docker),
-                )
-                .await?,
-            )
-        } else {
-            None
-        };
->>>>>>> db650378
 
         // Initialize nodes individually with clear conditional logic
-        self.batch_prover = if self.ctx.config.test_case.with_batch_prover {
-            Some(
-                BatchProver::new(
-                    &self.ctx.config.batch_prover,
-                    bitcoin_config,
-                    Arc::clone(&self.ctx.docker),
-                )
-                .await?,
-            )
-        } else {
-            None
-        };
-
-        self.light_client_prover = if self.ctx.config.test_case.with_light_client_prover {
-            Some(
-                LightClientProver::new(
-                    &self.ctx.config.light_client_prover,
-                    bitcoin_config,
-                    Arc::clone(&self.ctx.docker),
-                )
-                .await?,
-            )
-        } else {
-            None
-        };
-
-        self.full_node = if self.ctx.config.test_case.with_full_node {
-            Some(
-                FullNode::new(
-                    &self.ctx.config.full_node,
-                    bitcoin_config,
-                    Arc::clone(&self.ctx.docker),
-                )
-                .await?,
-            )
-        } else {
-            None
-        };
+        self.batch_prover = create_optional(
+            self.ctx.config.test_case.with_batch_prover,
+            BatchProver::new(
+                &self.ctx.config.batch_prover,
+                bitcoin_config,
+                Arc::clone(&self.ctx.docker),
+            ),
+        )
+        .await?;
+
+        self.light_client_prover = create_optional(
+            self.ctx.config.test_case.with_light_client_prover,
+            LightClientProver::new(
+                &self.ctx.config.light_client_prover,
+                bitcoin_config,
+                Arc::clone(&self.ctx.docker),
+            ),
+        )
+        .await?;
+
+        self.full_node = create_optional(
+            self.ctx.config.test_case.with_full_node,
+            FullNode::new(
+                &self.ctx.config.full_node,
+                bitcoin_config,
+                Arc::clone(&self.ctx.docker),
+            ),
+        )
+        .await?;
 
         Ok(())
     }
@@ -419,12 +396,7 @@
     let env = T::test_env();
     let bitcoin = T::bitcoin_config();
     let batch_prover = T::batch_prover_config();
-<<<<<<< HEAD
-    let light_client_prover = T::light_client_prover_config();
-=======
     let mut light_client_prover = T::light_client_prover_config();
-    let sequencer = T::sequencer_config();
->>>>>>> db650378
     let sequencer_rollup = RollupConfig::default();
     let batch_prover_rollup = RollupConfig::default();
     let light_client_prover_rollup = RollupConfig::default();
@@ -475,41 +447,14 @@
         _ => sequencer_rollup.rpc.bind_host.clone(),
     };
 
-<<<<<<< HEAD
     let sequencer_configs = generate_sequencer_configs::<T>(
         &test_case,
         da_config.clone(),
         &sequencer_dir,
         &tx_backup_dir,
         &dbs_dir,
-        &bind_host,
+        &citrea_bind_host,
     )?;
-=======
-    let sequencer_rollup = {
-        let bind_port = get_available_port()?;
-        let node_kind = NodeKind::Sequencer.to_string();
-        RollupConfig {
-            da: BitcoinServiceConfig {
-                da_private_key: Some(
-                    "E9873D79C6D87DC0FB6A5778633389F4453213303DA61F20BD67FC233AA33262".to_string(),
-                ),
-                node_url: format!("http://{}/wallet/{}", da_config.node_url, node_kind),
-                tx_backup_dir: tx_backup_dir.display().to_string(),
-                ..da_config.clone()
-            },
-            storage: StorageConfig {
-                path: dbs_dir.join(format!("{node_kind}-db")),
-                db_max_open_files: None,
-            },
-            rpc: RpcConfig {
-                bind_port,
-                bind_host: citrea_bind_host.clone(),
-                ..sequencer_rollup.rpc
-            },
-            ..sequencer_rollup
-        }
-    };
->>>>>>> db650378
 
     let runner_config = Some(RunnerConfig {
         sequencer_client_url: format!(
@@ -658,7 +603,6 @@
     })
 }
 
-<<<<<<< HEAD
 fn generate_sequencer_configs<T: TestCase>(
     test_case: &TestCaseConfig,
     da_config: BitcoinServiceConfig,
@@ -718,10 +662,7 @@
     Ok(sequencer_configs)
 }
 
-fn create_dirs(base_dir: &Path) -> Result<[PathBuf; 8]> {
-=======
 fn create_dirs(base_dir: &Path) -> Result<[PathBuf; 10]> {
->>>>>>> db650378
     let paths = [
         NodeKind::Bitcoin.to_string(),
         "dbs".to_string(),
