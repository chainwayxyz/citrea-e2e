use std::path::PathBuf;

use serde::{Deserialize, Serialize};
use tempfile::TempDir;

use super::bitcoin::MonitoringConfig;
use crate::config::{BitcoinConfig, BitcoinServiceConfig};

/// Runner configuration.
#[derive(Debug, Clone, PartialEq, Deserialize, Serialize)]
pub struct RunnerConfig {
    /// Sequencer client configuration.
    pub sequencer_client_url: String,
    /// Saves sequencer soft confirmations if set to true
    pub include_tx_body: bool,
    /// Number of blocks to request during sync
    #[serde(default = "default_sync_blocks_count")]
    pub sync_blocks_count: u64,
    /// Configurations for pruning
    pub pruning_config: Option<PruningConfig>,
    /// Scan L1 start height
<<<<<<< HEAD
    #[serde(default = "default_l1_start_height")]
    pub l1_start_height: Option<u64>,
=======
    #[serde(default = "default_scan_l1_start_height")]
    pub scan_l1_start_height: u64,
>>>>>>> 96ea99b9
}

/// RPC configuration.
#[derive(Debug, Clone, PartialEq, Deserialize, Default, Serialize)]
pub struct RpcConfig {
    /// RPC host.
    pub bind_host: String,
    /// RPC port.
    pub bind_port: u16,
    /// Maximum number of concurrent requests.
    /// if not set defaults to 100.
    #[serde(default = "default_max_connections")]
    pub max_connections: u32,
    /// Max request body request
    #[serde(default = "default_max_request_body_size")]
    pub max_request_body_size: u32,
    /// Max response body request
    #[serde(default = "default_max_response_body_size")]
    pub max_response_body_size: u32,
    /// Maximum number of batch requests
    #[serde(default = "default_batch_requests_limit")]
    pub batch_requests_limit: u32,
    /// Disable subscription RPCs
    #[serde(default = "default_enable_subscriptions")]
    pub enable_subscriptions: bool,
    /// Maximum number of subscription connections
    #[serde(default = "default_max_subscriptions_per_connection")]
    pub max_subscriptions_per_connection: u32,
}

#[inline]
const fn default_max_connections() -> u32 {
    100
}

#[inline]
const fn default_max_request_body_size() -> u32 {
    10 * 1024 * 1024
}

#[inline]
const fn default_max_response_body_size() -> u32 {
    10 * 1024 * 1024
}

#[inline]
const fn default_batch_requests_limit() -> u32 {
    50
}

#[inline]
const fn default_sync_blocks_count() -> u64 {
    10
}

#[inline]
<<<<<<< HEAD
const fn default_l1_start_height() -> Option<u64> {
    Some(1)
=======
const fn default_scan_l1_start_height() -> u64 {
    1
>>>>>>> 96ea99b9
}

#[inline]
const fn default_enable_subscriptions() -> bool {
    true
}

#[inline]
const fn default_max_subscriptions_per_connection() -> u32 {
    100
}

/// Simple storage configuration
#[derive(Debug, Clone, PartialEq, Deserialize, Serialize)]
pub struct StorageConfig {
    /// Path that can be utilized by concrete rollup implementation
    pub path: PathBuf,
    /// File descriptor limit for `RocksDB`
    pub db_max_open_files: Option<i32>,
}

/// Important public keys for the rollup
#[derive(Debug, Clone, PartialEq, Deserialize, Serialize)]
pub struct RollupPublicKeys {
    /// Soft confirmation signing public key of the Sequencer
    #[serde(with = "hex::serde")]
    pub sequencer_public_key: Vec<u8>,
    /// Soft confirmation signing public key of the Sequencer
    #[serde(with = "hex::serde")]
    pub sequencer_k256_public_key: Vec<u8>,
    /// DA Signing Public Key of the Sequencer
    /// serialized as hex
    #[serde(with = "hex::serde")]
    pub sequencer_da_pub_key: Vec<u8>,
    /// DA Signing Public Key of the Prover
    /// serialized as hex
    #[serde(with = "hex::serde")]
    pub prover_da_pub_key: Vec<u8>,
}

/// Rollup Configuration
#[derive(Debug, Clone, PartialEq, Deserialize, Serialize)]
pub struct RollupConfig {
    /// RPC configuration
    pub rpc: RpcConfig,
    /// Currently rollup config runner only supports storage path parameter
    pub storage: StorageConfig,
    /// Runner own configuration.
    pub runner: Option<RunnerConfig>, // optional bc sequencer doesn't need it
    /// Data Availability service configuration.
    pub da: BitcoinServiceConfig,
    /// Important pubkeys
    pub public_keys: RollupPublicKeys,
    /// Telemetry config
    pub telemetry: TelemetryConfig,
}

impl Default for RollupConfig {
    fn default() -> Self {
        Self {
            rpc: RpcConfig {
                bind_host: "127.0.0.1".into(),
                bind_port: 0,
                max_connections: 100,
                max_request_body_size: 10 * 1024 * 1024,
                max_response_body_size: 10 * 1024 * 1024,
                batch_requests_limit: 50,
                enable_subscriptions: true,
                max_subscriptions_per_connection: 100,
            },
            storage: StorageConfig {
                path: TempDir::new()
                    .expect("Failed to create temporary directory")
                    .into_path(),
                db_max_open_files: None,
            },
            runner: None,
            da: BitcoinServiceConfig {
                node_url: String::new(),
                node_username: String::from("user"),
                node_password: String::from("password"),
                network: bitcoin::Network::Regtest,
                da_private_key: None,
                tx_backup_dir: TempDir::new()
                    .expect("Failed to create temporary directory")
                    .into_path()
                    .display()
                    .to_string(),
                monitoring: Some(MonitoringConfig::default()),
            },
            public_keys: RollupPublicKeys {
                sequencer_public_key: vec![
                    32, 64, 64, 227, 100, 193, 15, 43, 236, 156, 31, 229, 0, 161, 205, 76, 36, 124,
                    137, 214, 80, 160, 30, 215, 232, 44, 171, 168, 103, 135, 124, 33,
                ],
                sequencer_k256_public_key: vec![
                    3, 99, 96, 232, 86, 49, 12, 229, 210, 148, 232, 190, 51, 252, 128, 112, 119,
                    220, 86, 172, 128, 217, 93, 156, 212, 221, 189, 33, 50, 94, 255, 115, 247,
                ],
                // private key E9873D79C6D87DC0FB6A5778633389F4453213303DA61F20BD67FC233AA33262
                // Private Key (WIF): 5Kb8kLf9zgWQnogidDA76MzPL6TsZZY36hWXMssSzNydYXYB9KF
                sequencer_da_pub_key: vec![
                    2, 88, 141, 32, 42, 252, 193, 238, 74, 181, 37, 76, 120, 71, 236, 37, 185, 161,
                    53, 187, 218, 15, 43, 198, 158, 225, 167, 20, 116, 159, 215, 125, 201,
                ],
                // private key 56D08C2DDE7F412F80EC99A0A328F76688C904BD4D1435281EFC9270EC8C8707
                // Private Key (WIF): 5JUX9MqyVroDAjP2itrbaenEKNTioGVnnDSYn3PmLgb23TCLWMs
                prover_da_pub_key: vec![
                    3, 238, 218, 184, 136, 228, 95, 59, 220, 62, 201, 145, 140, 73, 28, 17, 229,
                    207, 122, 240, 169, 31, 56, 185, 127, 188, 30, 19, 90, 228, 5, 102, 1,
                ],
            },
            telemetry: Default::default(),
        }
    }
}

/// Telemetry configuration.
#[derive(Debug, Clone, PartialEq, Deserialize, Serialize)]
pub struct TelemetryConfig {
    /// Server host.
    pub bind_host: String,
    /// Server port.
    pub bind_port: u16,
}

impl Default for TelemetryConfig {
    fn default() -> Self {
        Self {
            bind_host: "0.0.0.0".to_owned(),
            bind_port: 0,
        }
    }
}

impl From<BitcoinConfig> for BitcoinServiceConfig {
    fn from(v: BitcoinConfig) -> Self {
        let ip = v.docker_host.unwrap_or(String::from("127.0.0.1"));
        Self {
            node_url: format!("{}:{}", ip, v.rpc_port),
            node_username: v.rpc_user,
            node_password: v.rpc_password,
            network: v.network,
            da_private_key: None,
            tx_backup_dir: String::new(),
            monitoring: Some(Default::default()),
        }
    }
}

/// A configuration type to define the behaviour of the pruner.
#[derive(Clone, Debug, Serialize, Deserialize, PartialEq)]
pub struct PruningConfig {
    /// Defines the number of blocks from the tip of the chain to remove.
    pub distance: u64,
}

impl Default for PruningConfig {
    fn default() -> Self {
        Self { distance: 256 }
    }
}<|MERGE_RESOLUTION|>--- conflicted
+++ resolved
@@ -19,13 +19,8 @@
     /// Configurations for pruning
     pub pruning_config: Option<PruningConfig>,
     /// Scan L1 start height
-<<<<<<< HEAD
-    #[serde(default = "default_l1_start_height")]
-    pub l1_start_height: Option<u64>,
-=======
     #[serde(default = "default_scan_l1_start_height")]
     pub scan_l1_start_height: u64,
->>>>>>> 96ea99b9
 }
 
 /// RPC configuration.
@@ -82,13 +77,8 @@
 }
 
 #[inline]
-<<<<<<< HEAD
-const fn default_l1_start_height() -> Option<u64> {
-    Some(1)
-=======
 const fn default_scan_l1_start_height() -> u64 {
     1
->>>>>>> 96ea99b9
 }
 
 #[inline]
