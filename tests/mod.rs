--- conflicted
+++ resolved
@@ -1,8 +1,4 @@
 mod bitcoin;
-<<<<<<< HEAD
-mod docker;
-mod sequencer;
-=======
 mod clementine;
 mod docker;
->>>>>>> db650378
+mod sequencer;